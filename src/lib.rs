pub mod alternatives;
pub mod generalized_criterion;

#[cfg(feature = "parse")]
pub mod parse;

use itertools::Itertools;
<<<<<<< HEAD
use std::{collections::VecDeque, error::Error, str::FromStr};
use tabled;
use tabled::settings::Style;
=======
use std::collections::VecDeque;
>>>>>>> 2456ac6e

use alternatives::AlternativeTable;
use generalized_criterion::GeneralizedCriterion;
use serde::{Deserialize, Serialize};

#[derive(Debug, Serialize, Deserialize)]
pub struct Promethee2Result {
    pub positive_flows: Vec<f64>,
    pub unicrit_positive_flows: Vec<Vec<f64>>,
    pub negative_flows: Vec<f64>,
    pub unicrit_negative_flows: Vec<Vec<f64>>,
}

impl Promethee2Result {
    pub fn net_flows(&self) -> Vec<f64> {
        self.positive_flows
            .iter()
            .zip(&self.negative_flows)
            .map(|(p, n)| *p - n)
            .collect::<Vec<f64>>()
    }

    pub fn net_flow(&self, ai: usize) -> Option<f64> {
        if ai >= self.positive_flows.len() {
            None
        } else {
            Some(self.positive_flows[ai] - self.negative_flows[ai])
        }
    }

    pub fn unicriterion_net_flows(&self, k: usize) -> Vec<f64> {
        self.unicrit_positive_flows[k]
            .iter()
            .zip(&self.unicrit_negative_flows[k])
            .map(|(p, n)| *p - n)
            .collect::<Vec<f64>>()
    }

    pub fn unicriterion_net_flow(&self, k: usize, ai: usize) -> Option<f64> {
        if ai >= self.unicrit_positive_flows[k].len() {
            None
        } else {
            Some(self.unicrit_positive_flows[k][ai] - self.unicrit_negative_flows[k][ai])
        }
    }

    /// Return arguments corresponding to the alternatives, ranked in descending order of preference
    pub fn ranked_alts(&self) -> Vec<usize> {
        self.net_flows()
            .iter()
            .enumerate()
            .sorted_by(|flow_i, flow_j| PartialOrd::partial_cmp(flow_i.1, flow_j.1).unwrap())
            .map(|(i, _)| i)
            .rev()
            .collect()
    }

    pub fn is_better(&self, a1: usize, a2: usize) -> bool {
        self.positive_flows[a1] - self.negative_flows[a1]
            > self.positive_flows[a2] - self.negative_flows[a2]
    }
}

#[derive(Debug, Serialize, Deserialize)]
pub struct PrometheeProblem {
    n: usize,
    q: usize,
    /// Matrix of criteria evaluations of size (q, n)
    alt_table: AlternativeTable,
    /// For each criterion, the Option may contain the indices of the alternatives sorted in ascending order of evaluations
    argsorted_eval_matrix: Vec<Option<Vec<usize>>>,
    generalized_criteria: Vec<GeneralizedCriterion>,
    weights: Vec<f64>,
}

impl PrometheeProblem {
    pub fn new(
        alt_table: AlternativeTable,
        generalized_criteria: Vec<GeneralizedCriterion>,
        mut weights: Vec<f64>,
    ) -> Self {
        // normalize weights
        let tot_w: f64 = weights.iter().sum();
        weights = weights.into_iter().map(|w| w / tot_w).collect();

        // TODO todo!("Use optimization direction somehow");

        let n = alt_table.n();
        let q = alt_table.q();

        // Verify validity of inputs
        if generalized_criteria.len() != q {
            panic!(
                "Wrong number of generalized criteria given, {} given, {} expected",
                generalized_criteria.len(),
                q
            );
        }

        if weights.len() != q {
            panic!(
                "Wrong number of weights given, {} given, {} expected",
                weights.len(),
                q
            );
        }

        let argsorted_eval_matrix = generalized_criteria
            .iter()
            .enumerate()
            .map(|(k, criterion)| match criterion {
                GeneralizedCriterion::Linear { q: _, p: _ }
                | GeneralizedCriterion::VShape { p: _ } => {
                    let fks =
                        |alt: usize| -> f64 { alt_table.performance(alt, k).unwrap().to_owned() };
                    let mut argsorted_fks: Vec<usize> = (0..n).collect();
                    argsorted_fks.sort_unstable_by(|&i, &j| fks(i).partial_cmp(&fks(j)).unwrap());
                    Some(argsorted_fks)
                }
                GeneralizedCriterion::Usual => None,
                _ => unimplemented!("Not implemented for this criterion"),
            })
            .collect();

        Self {
            n,
            q,
            alt_table,
            generalized_criteria,
            weights: weights.to_vec(),
            argsorted_eval_matrix,
        }
    }

<<<<<<< HEAD
    pub fn from_excel(file_path: &str) -> Result<PrometheeProblem, Box<dyn Error>> {
        let mut workbook: Xlsx<_> = open_workbook(file_path)?;

        let range = workbook
            .with_header_row(HeaderRow::FirstNonEmptyRow)
            .worksheet_range("Promethee")?;

        let ncrits = range.width() - 1;
        let mut weights: Vec<f64> = Vec::with_capacity(ncrits);
        let mut pref_funs = Vec::with_capacity(ncrits);
        let mut fun_types: Vec<&str> = Vec::with_capacity(ncrits);
        let mut qs = Vec::with_capacity(ncrits);
        let mut ps = Vec::with_capacity(ncrits);

        let criteria_names: Vec<String> = range
            .headers()
            .map(|headers| headers.into_iter().skip(1).collect())
            .expect("To have headers");

        let mut alternatives: Vec<Alternative> = Vec::new();
        let mut criteria_directions: Vec<OptimizationDirection> = Vec::new();

        for (i, row) in range.rows().enumerate() {
            if i == 0 {
                continue;
            } else if i == 1 {
                let (_, directions) = row.split_at(1);
                criteria_directions = directions
                    .into_iter()
                    .map(|data_dir| {
                        OptimizationDirection::from_str(
                            data_dir.get_string().expect("to be string"),
                        )
                        .expect("to be valid direction")
                    })
                    .collect();
            } else if i == 2 {
                let (_, ws) = row.split_at(1);
                weights = ws
                    .into_iter()
                    .map(|data_w| data_w.get_float().expect("to be f64"))
                    .collect();
            } else if i == 3 {
                let (_, ftypes) = row.split_at(1);
                fun_types = ftypes
                    .into_iter()
                    .map(|data_ft| data_ft.get_string().expect("to be string"))
                    .collect();
            } else if i == 4 {
                let (_, q_data) = row.split_at(1);
                qs = q_data
                    .into_iter()
                    .map(|q| q.get_float().expect("to be f64"))
                    .collect();
            } else if i == 5 {
                let (_, p_data) = row.split_at(1);
                ps = p_data
                    .into_iter()
                    .map(|p| p.get_float().expect("to be f64"))
                    .collect();
            } else {
                if row.len() != ncrits + 1 {
                    return Err("Invalid number of columns".into());
                }
                let name = row[0].get_string().expect("To be string");
                let performances = row
                    .into_iter()
                    .skip(1)
                    .zip(criteria_directions.iter().map(|dir| match dir {
                        OptimizationDirection::Max => 1.0,
                        OptimizationDirection::Min => -1.0,
                    }))
                    .map(|(data, d)| d * data.get_float().expect("to be f64"))
                    .collect();

                alternatives.push(Alternative::new(name.to_string(), performances));
            }
        }

        let alt_table = AlternativeTable::new(alternatives.into_boxed_slice())
            .with_criteria_names(criteria_names)
            .with_criteria_directions(criteria_directions);

        for k in 0..ncrits {
            pref_funs.push(generalized_criterion::from_params(
                fun_types[k],
                qs[k],
                ps[k],
            ))
        }

        Ok(PrometheeProblem::new(alt_table, pref_funs, weights))
    }

=======
>>>>>>> 2456ac6e
    fn argsort_evals(&mut self, k: usize) {
        self.argsorted_eval_matrix[k] = {
            let fks =
                |alt: usize| -> f64 { self.alt_table.performance(alt, k).unwrap().to_owned() };

            let mut argsorted_fks: Vec<usize> = (0..self.n()).collect();
            argsorted_fks.sort_unstable_by(|&i, &j| fks(i).partial_cmp(&fks(j)).unwrap());
            Some(argsorted_fks)
        };
    }

    pub fn n(&self) -> usize {
        self.n
    }

    pub fn q(&self) -> usize {
        self.q
    }

    pub fn w(&self, k: usize) -> Option<&f64> {
        self.weights.get(k)
    }

    pub fn pref_fun(&self, k: usize) -> Option<&GeneralizedCriterion> {
        self.generalized_criteria.get(k)
    }

    pub fn alt_name(&self, i: usize) -> Option<&str> {
        self.alt_table.alt_name(i)
    }

    pub fn alt_names(&self) -> Vec<&str> {
        self.alt_table.alt_names()
    }

    pub fn criterion_name(&self, k: usize) -> Option<&str> {
        self.alt_table.criterion_name(k)
    }

    pub fn criteria_names(&self) -> &[Box<str>] {
        self.alt_table.criteria_names()
    }

    pub fn smallest_p_vshape(&self, k: usize) -> Option<f64> {
        if k >= self.q {
            None
        } else {
            match self.generalized_criteria[k] {
                GeneralizedCriterion::VShape { p: _ } => Some(
                    self.argsorted_eval_matrix[k]
                        .as_ref()
                        .expect("to be computed at init")
                        .windows(2)
                        .map(|w| self.perf(k, w[1]).unwrap() - self.perf(k, w[0]).unwrap())
                        .fold(
                            f64::INFINITY,
                            |acc, b| {
                                if b == 0.0 {
                                    acc
                                } else {
                                    acc.min(b)
                                }
                            },
                        ),
                ),
                _ => None,
            }
        }
    }

    pub fn fast_pos_unicriterion_flow(
        &self,
        k: usize,
        q: f64,
        p: f64,
        argsorted_fks: &[usize],
    ) -> Vec<f64> {
        let fks = |alt: usize| -> f64 { self.alt_table.performance(alt, k).unwrap().to_owned() };
        let mut positive_flow = vec![0.0; self.n];
        let (mut w, mut r) = (
            VecDeque::<usize>::new(),
            VecDeque::from(argsorted_fks.to_owned()),
        );
        let mut card_l = 0;
        let mut sum = 0.0;
        let (mut low, mut up): (f64, f64);
        let (mut const_fact, mut last_term): (f64, f64);

        for &idx in argsorted_fks {
            low = fks(idx) - p;
            up = fks(idx) - q;

            // Remove elements leaving window
            while !w.is_empty() && fks(*w.front().unwrap()) <= low {
                sum -= fks(w.pop_front().unwrap());
                card_l += 1;
            }

            // Remove elements leaving the right part
            while !r.is_empty() && fks(*r.front().unwrap()) <= up {
                let x = r.pop_front().unwrap();
                if fks(x) >= low {
                    w.push_back(x);
                    sum += fks(x);
                } else {
                    card_l += 1;
                }
            }

            (const_fact, last_term) = match p != q {
                true => ((fks(idx) - q) / (p - q), -sum / (p - q)),
                false => (0.0, 0.0),
            };
            positive_flow[idx] = 1.0 / (self.n as f64 - 1.0)
                * (card_l as f64 + w.len() as f64 * const_fact + last_term);
        }
        positive_flow
    }

    pub fn perf(&self, k: usize, i: usize) -> Option<&f64> {
        self.alt_table.performance(i, k)
    }

    pub fn fast_neg_unicriterion_flow(
        &self,
        k: usize,
        q: f64,
        p: f64,
        argsorted_fks: &[usize],
    ) -> Vec<f64> {
        let fks = |alt: usize| -> f64 { self.alt_table.performance(alt, k).unwrap().to_owned() };
        let mut negative_flows = vec![0.0; self.n];
        let (mut l, mut w) = (
            VecDeque::from(argsorted_fks.to_owned()),
            VecDeque::<usize>::new(),
        );
        let mut card_r = 0;
        let mut sum = 0.0;
        let (mut low, mut up): (f64, f64);
        let (mut const_fact, mut last_term): (f64, f64);

        for &idx in argsorted_fks.iter().rev() {
            low = fks(idx) + q;
            up = fks(idx) + p;

            // Remove elements leaving window
            while !w.is_empty() && fks(*w.back().expect("not empty")) >= up {
                sum -= fks(w.pop_back().expect("not empty"));
                card_r += 1;
            }

            // Remove elements leaving the left part
            while !l.is_empty() && fks(*l.back().expect("not empty")) >= low {
                let x = l.pop_back().expect("not empty");
                if fks(x) <= up {
                    w.push_front(x);
                    sum += fks(x);
                } else {
                    card_r += 1;
                }
            }

            if p != q {
                const_fact = (fks(idx) + q) / (p - q);
                last_term = sum / (p - q);
            } else {
                (const_fact, last_term) = (0.0, 0.0);
            }
            negative_flows[idx] = 1.0 / (self.n as f64 - 1.0)
                * (card_r as f64 - (w.len() as f64 * const_fact) + last_term);
        }
        negative_flows
    }

    /// Compute the unicriterion positive and negative flows for criterion k
    /// using the O(qnlogn) method from Van Asche, 2018
    fn fast_unicriterion_flows(&self, k: usize) -> Option<(Vec<f64>, Vec<f64>)> {
        if k >= self.q {
            return None;
        }
        let (q, p) = match self.generalized_criteria[k] {
            GeneralizedCriterion::VShape { p } => (0.0, p),
            GeneralizedCriterion::Linear { q, p } => (q, p),
            _ => panic!("Wrong type of criterion for fast method"),
        };
        //
        // We work with argsort instead of sort to work with usize instead of ints
        let argsorted_fks = self.argsorted_eval_matrix[k]
            .as_ref()
            .expect("to be computed at construction");

        let positive_flow = self.fast_pos_unicriterion_flow(k, q, p, argsorted_fks);
        let negative_flows = self.fast_neg_unicriterion_flow(k, q, p, argsorted_fks);
        Some((positive_flow, negative_flows))
    }

    fn slow_unicriterion_flows(
        &self,
        dist_mat: &[Vec<f64>],
        generalized_criterion: &GeneralizedCriterion,
    ) -> (Vec<f64>, Vec<f64>) {
        dist_mat
            .iter()
            .map(|di| {
                let (pos, neg): (f64, f64) = (*di)
                    .iter()
                    .map(|&dij| {
                        (
                            generalized_criterion.normalisation(dij),
                            generalized_criterion.normalisation(-dij),
                        )
                    })
                    .fold((0.0, 0.0), |(acc_p, acc_neg), (pos, neg)| {
                        (acc_p + pos, acc_neg + neg)
                    });
                (pos / (self.n as f64 - 1.0), neg / (self.n as f64 - 1.0))
            })
            .unzip()
    }

    fn unicriterion_flows(&self, k: usize) -> Option<(Vec<f64>, Vec<f64>)> {
        if k >= self.q {
            panic!("Wrong criterion index used, {}>{}", k, self.q)
        }

        let generalized_criterion = &self.generalized_criteria[k];

        match generalized_criterion {
            GeneralizedCriterion::VShape { p: _ } | GeneralizedCriterion::Linear { q: _, p: _ } => {
                self.fast_unicriterion_flows(k)
            }
            _ => {
                let dist_mat: Vec<Vec<f64>> = self
                    .alt_table
                    .criterion(k)
                    .unwrap()
                    .iter()
                    .map(|&a_i| {
                        self.alt_table
                            .criterion(k)
                            .unwrap()
                            .iter()
                            .map(move |&a_j| a_i - a_j.to_owned())
                            .collect()
                    })
                    .collect();
                Some(self.slow_unicriterion_flows(&dist_mat, generalized_criterion))
            }
        }
    }

    pub fn solve(&self) -> Promethee2Result {
        let mut positive_flows: Vec<f64> = vec![0.0; self.n];
        let mut negative_flows: Vec<f64> = vec![0.0; self.n];

        let mut pos_unicriterion_flow: Vec<f64>;
        let mut positive_unicriterions_flows: Vec<Vec<f64>> = Vec::new();
        let mut neg_unicriterion_flow: Vec<f64>;
        let mut negative_unicriterions_flows: Vec<Vec<f64>> = Vec::new();

        for k in 0..self.q {
            // compute positive and negative unicriterion flow and add it to the global
            (pos_unicriterion_flow, neg_unicriterion_flow) = self.unicriterion_flows(k).unwrap();
            positive_unicriterions_flows.push(pos_unicriterion_flow);
            negative_unicriterions_flows.push(neg_unicriterion_flow);

            for i in 0..self.n {
                positive_flows[i] +=
                    self.weights[k] * positive_unicriterions_flows.last().unwrap()[i];
                negative_flows[i] +=
                    self.weights[k] * negative_unicriterions_flows.last().unwrap()[i];
            }
        }

        Promethee2Result {
            positive_flows,
            unicrit_positive_flows: positive_unicriterions_flows,
            negative_flows,
            unicrit_negative_flows: negative_unicriterions_flows,
        }
    }

    pub fn get_parameter(&self, k: usize) -> f64 {
        match self.generalized_criteria[k] {
            crate::generalized_criterion::GeneralizedCriterion::VShape { p } => p,
            _ => panic!("Invalid criterion"),
        }
    }

    /// Return the evaluation of the alternatives for criterion k, sorted in ascending order
    /// If the evaluation matrix is not sorted, compute it
    pub fn sorted_evals(&self, k: usize) -> Vec<f64> {
        match self.argsorted_eval_matrix[k].as_ref() {
            Some(sorted_indices) => sorted_indices
                .iter()
                .map(|&i| self.perf(k, i).unwrap().to_owned())
                .collect(),
            None => {
                let mut sorted_fks = self.alt_table.criterion(k).unwrap();
                sorted_fks.sort_unstable_by(|&i, &j| i.partial_cmp(&j).unwrap());
                sorted_fks
            }
        }
    }

    /// Shift the evaluation of alternative a for criterion k by shift
    /// This sorts the evaluation matrix for criterion k afterwards (naively)
    pub fn shift_eval(&mut self, k: usize, i: usize, shift: f64) {
        self.alt_table.shift_performance(i, k, shift);
        self.argsort_evals(k);
    }

    pub fn print(&self) {
        println!(
            "Promethee problem with {} alternatives and {} criteria",
            self.n, self.q
        );
        let mut builder = tabled::builder::Builder::default();
        let crit_names = self.alt_table.criteria_names();

        use std::iter::once;

        builder.push_record(
            once("Criteria")
                .chain(crit_names.iter().map(|s| s.as_ref()))
                .collect::<Vec<_>>(),
        );

        builder.push_record(
            once("Directions")
                .chain(
                    self.alt_table
                        .criteria_directions()
                        .iter()
                        .map(|d| match d {
                            OptimizationDirection::Min => "Min",
                            OptimizationDirection::Max => "Max",
                        }),
                )
                .collect::<Vec<_>>(),
        );

        builder.push_record(
            once("Weights".to_string())
                .chain(self.weights.iter().map(|&w| w.to_string()))
                .collect::<Vec<_>>(),
        );

        builder.push_record(
            once("Preference functions".to_string())
                .chain(self.generalized_criteria.iter().map(|c| match c {
                    GeneralizedCriterion::UShape { p } => format!("UShape({})", p),
                    GeneralizedCriterion::VShape { p } => format!("VShape({})", p),
                    GeneralizedCriterion::Linear { q, p } => format!("Linear({}, {})", q, p),
                    GeneralizedCriterion::Usual => "Usual".to_string(),
                }))
                .collect::<Vec<_>>(),
        );

        // Print alternatives
        for alternative in self.alt_table.alternatives() {
            builder.push_record(
                once(alternative.name().to_string())
                    .chain(alternative.perfs().iter().map(|&v| v.to_string()))
                    .collect::<Vec<_>>(),
            );
        }
        let mut table = builder.build();
        table.with(Style::modern());

        println!("{}", table);
    }
}

#[cfg(test)]
mod tests {
    use super::*;
    use alternatives::{Alternative, AlternativeTable};

    fn init_simple_problem() -> PrometheeProblem {
        let alt_table = AlternativeTable::new(
            vec![
                Alternative::new("A".to_string(), vec![3.0, 1.0]),
                Alternative::new("B".to_string(), vec![2.0, 4.0]),
                Alternative::new("C".to_string(), vec![2.0, 3.0]),
            ]
            .into(),
        );
        // let prob_matrix: Vec<Vec<f64>> = vec![vec![3.0, 2.0, 2.0], vec![1.0, 4.0, 3.0]];
        let weights: Vec<f64> = vec![3.0, 7.0];
        let criteria: Vec<GeneralizedCriterion> = vec![
            GeneralizedCriterion::VShape { p: 3.0 },
            GeneralizedCriterion::Linear { q: 1.0, p: 3.0 },
        ];

        PrometheeProblem::new(alt_table, criteria, weights)
    }

    fn round_vec(v: &mut Vec<f64>) -> Vec<f64> {
        v.iter().map(|fl| (fl * 1000.0).round() / 1000.0).collect()
    }

    #[test]
    fn test_solve() {
        let problem = init_simple_problem();

        let solution = problem.solve();
        let final_net_flow: Vec<f64> = solution
            .net_flows()
            .iter()
            .map(|fl| (fl * 1000.0).round() / 1000.0)
            .collect();
        let real_solution = vec![-0.425, 0.3, 0.125];
        let mut equality = real_solution
            .iter()
            .enumerate()
            .map(|(i, &val)| val == final_net_flow[i]);

        assert!(equality.all(|x| x))
    }

    #[test]
    fn test_solve_2() {
        let alt_table = AlternativeTable::new(
            vec![
                Alternative::new("A".to_string(), vec![3.0, 1.0]),
                Alternative::new("B".to_string(), vec![2.0, 4.0]),
                Alternative::new("C".to_string(), vec![0.0, 5.0]),
            ]
            .into(),
        );
        // let prob_matrix: Vec<Vec<f64>> = vec![vec![3.0, 2.0, 0.0], vec![1.0, 4.0, 5.0]];
        let weights: Vec<f64> = vec![1.0, 1.0];
        let criteria: Vec<GeneralizedCriterion> = vec![
            GeneralizedCriterion::VShape { p: 2.0 },
            GeneralizedCriterion::VShape { p: 3.0 },
        ];

        let problem = PrometheeProblem::new(alt_table, criteria, weights);

        let solution = problem.solve();
        let final_net_flow: Vec<f64> = solution
            .net_flows()
            .iter()
            .map(|fl| (fl * 1000.0).round() / 1000.0)
            .collect();
        let real_solution = vec![-0.125, 0.292, -0.167];
        // println!("{:#?}", final_net_flow);
        let mut equality = real_solution
            .iter()
            .enumerate()
            .map(|(i, &val)| val == final_net_flow[i]);

        assert!(equality.all(|x| x))
    }

    #[test]
    fn solve_fast_and_slow_equivalent() {
        let problem = init_simple_problem();

        for k in 0..problem.q {
            let generalized_criterion = &problem.generalized_criteria[k];
            let dist_mat: Vec<Vec<f64>> = problem
                .alt_table
                .criterion(k)
                .unwrap()
                .iter()
                .map(|&a_i| {
                    problem
                        .alt_table
                        .criterion(k)
                        .unwrap()
                        .iter()
                        .map(move |&a_j| a_i - a_j.to_owned())
                        .collect()
                })
                .collect();
            let (mut slow_pos_flow, mut slow_neg_flow) =
                problem.slow_unicriterion_flows(&dist_mat, generalized_criterion);
            slow_pos_flow = round_vec(&mut slow_pos_flow);
            slow_neg_flow = round_vec(&mut slow_neg_flow);

            let (mut fast_pos_flow, mut fast_neg_flow) =
                problem.fast_unicriterion_flows(k).unwrap();
            fast_pos_flow = round_vec(&mut fast_pos_flow);
            fast_neg_flow = round_vec(&mut fast_neg_flow);

            println!("{:#?}", slow_pos_flow);
            println!("{:#?}", slow_neg_flow);
            println!("");

            println!("{:#?}", fast_pos_flow);
            println!("{:#?}", fast_neg_flow);

            assert!(slow_pos_flow
                .iter()
                .enumerate()
                .map(|(i, &val)| val == fast_pos_flow[i])
                .all(|x| x));

            assert!(slow_neg_flow
                .iter()
                .enumerate()
                .map(|(i, &val)| val == fast_neg_flow[i])
                .all(|x| x));
        }
    }
}<|MERGE_RESOLUTION|>--- conflicted
+++ resolved
@@ -5,13 +5,9 @@
 pub mod parse;
 
 use itertools::Itertools;
-<<<<<<< HEAD
 use std::{collections::VecDeque, error::Error, str::FromStr};
 use tabled;
 use tabled::settings::Style;
-=======
-use std::collections::VecDeque;
->>>>>>> 2456ac6e
 
 use alternatives::AlternativeTable;
 use generalized_criterion::GeneralizedCriterion;
@@ -146,103 +142,6 @@
         }
     }
 
-<<<<<<< HEAD
-    pub fn from_excel(file_path: &str) -> Result<PrometheeProblem, Box<dyn Error>> {
-        let mut workbook: Xlsx<_> = open_workbook(file_path)?;
-
-        let range = workbook
-            .with_header_row(HeaderRow::FirstNonEmptyRow)
-            .worksheet_range("Promethee")?;
-
-        let ncrits = range.width() - 1;
-        let mut weights: Vec<f64> = Vec::with_capacity(ncrits);
-        let mut pref_funs = Vec::with_capacity(ncrits);
-        let mut fun_types: Vec<&str> = Vec::with_capacity(ncrits);
-        let mut qs = Vec::with_capacity(ncrits);
-        let mut ps = Vec::with_capacity(ncrits);
-
-        let criteria_names: Vec<String> = range
-            .headers()
-            .map(|headers| headers.into_iter().skip(1).collect())
-            .expect("To have headers");
-
-        let mut alternatives: Vec<Alternative> = Vec::new();
-        let mut criteria_directions: Vec<OptimizationDirection> = Vec::new();
-
-        for (i, row) in range.rows().enumerate() {
-            if i == 0 {
-                continue;
-            } else if i == 1 {
-                let (_, directions) = row.split_at(1);
-                criteria_directions = directions
-                    .into_iter()
-                    .map(|data_dir| {
-                        OptimizationDirection::from_str(
-                            data_dir.get_string().expect("to be string"),
-                        )
-                        .expect("to be valid direction")
-                    })
-                    .collect();
-            } else if i == 2 {
-                let (_, ws) = row.split_at(1);
-                weights = ws
-                    .into_iter()
-                    .map(|data_w| data_w.get_float().expect("to be f64"))
-                    .collect();
-            } else if i == 3 {
-                let (_, ftypes) = row.split_at(1);
-                fun_types = ftypes
-                    .into_iter()
-                    .map(|data_ft| data_ft.get_string().expect("to be string"))
-                    .collect();
-            } else if i == 4 {
-                let (_, q_data) = row.split_at(1);
-                qs = q_data
-                    .into_iter()
-                    .map(|q| q.get_float().expect("to be f64"))
-                    .collect();
-            } else if i == 5 {
-                let (_, p_data) = row.split_at(1);
-                ps = p_data
-                    .into_iter()
-                    .map(|p| p.get_float().expect("to be f64"))
-                    .collect();
-            } else {
-                if row.len() != ncrits + 1 {
-                    return Err("Invalid number of columns".into());
-                }
-                let name = row[0].get_string().expect("To be string");
-                let performances = row
-                    .into_iter()
-                    .skip(1)
-                    .zip(criteria_directions.iter().map(|dir| match dir {
-                        OptimizationDirection::Max => 1.0,
-                        OptimizationDirection::Min => -1.0,
-                    }))
-                    .map(|(data, d)| d * data.get_float().expect("to be f64"))
-                    .collect();
-
-                alternatives.push(Alternative::new(name.to_string(), performances));
-            }
-        }
-
-        let alt_table = AlternativeTable::new(alternatives.into_boxed_slice())
-            .with_criteria_names(criteria_names)
-            .with_criteria_directions(criteria_directions);
-
-        for k in 0..ncrits {
-            pref_funs.push(generalized_criterion::from_params(
-                fun_types[k],
-                qs[k],
-                ps[k],
-            ))
-        }
-
-        Ok(PrometheeProblem::new(alt_table, pref_funs, weights))
-    }
-
-=======
->>>>>>> 2456ac6e
     fn argsort_evals(&mut self, k: usize) {
         self.argsorted_eval_matrix[k] = {
             let fks =
